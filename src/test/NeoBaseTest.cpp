
<<<<<<< HEAD
#include "gtest/gtest.h"
=======
#include <vector>
>>>>>>> d8c33bf7
#include "neo/Neo.h"

/*-------------------------
 * Neo library first test
 * sdc (C)-2019
 *
 *-------------------------
 */

TEST(NeoUtils,test_array_view){
  std::vector<int> vec{0,1,2};
  // build a view from a vector
  Neo::utils::ArrayView<int> view{vec.size(), vec.data()};
  Neo::utils::ConstArrayView<int> constview{vec.size(), vec.data()};
  EXPECT_TRUE(std::equal(view.begin(),view.end(),vec.begin()));
  EXPECT_TRUE(std::equal(constview.begin(),constview.end(),vec.begin()));
  // build a vector from a view
  std::vector<int> vec2 = view.copy();
  std::vector<int> vec3(view.copy());
  std::vector<int> vec4(constview.copy());
  EXPECT_TRUE(std::equal(vec2.begin(),vec2.end(),view.begin()));
  EXPECT_TRUE(std::equal(vec3.begin(),vec3.end(),view.begin()));
  EXPECT_TRUE(std::equal(vec4.begin(),vec4.end(),constview.begin()));
  std::vector<int> dim2_vec{0,1,2,3,4,5};
  // build a dim2 view from vector
  auto dim1_size = 2;
  auto dim2_size = 3;
  Neo::utils::Array2View<int> dim2_view{dim1_size,dim2_size,dim2_vec.data()};
  Neo::utils::ConstArray2View<int> dim2_const_view{dim2_size,dim1_size,dim2_vec.data()};
  for (auto i = 0; i < dim1_size; ++i) {
    for (auto j = 0; j < dim2_size; ++j) {
      EXPECT_EQ(dim2_view[i][j], dim2_vec[i*dim2_size+j]);
      EXPECT_EQ(dim2_const_view[j][i], dim2_vec[j*dim1_size+i]);
    }
  }
  // Copy all Array2View data into a 1D vector
  std::vector<int> dim2_view_vector_copy{dim2_view.copy()};
  std::vector<int> dim2_const_view_vector_copy{dim2_const_view.copy()};
  EXPECT_TRUE(std::equal(dim2_vec.begin(),dim2_vec.end(),dim2_const_view_vector_copy.begin()));
  // Try out of bound error
  EXPECT_DEATH(view[4],".*i<m_size.*");
  EXPECT_DEATH(dim2_view[0][4],".*i<m_size.*");
}

void _testItemLocalIds(Neo::utils::Int32 const& first_lid,
                       int const& nb_lids,
                      std::vector<Neo::utils::Int32> const&non_contiguous_lids = {}){
  auto item_local_ids = Neo::ItemLocalIds{non_contiguous_lids, first_lid, nb_lids};
  auto item_array = item_local_ids.itemArray();
  EXPECT_EQ(item_local_ids.size(), nb_lids + non_contiguous_lids.size());
  Neo::utils::printContainer(item_array, "ItemLocalIds");
  std::vector<Neo::utils::Int32> item_array_ref(nb_lids);
  item_array_ref.insert(item_array_ref.begin(), non_contiguous_lids.begin(),
                        non_contiguous_lids.end());
  std::iota(item_array_ref.begin() + non_contiguous_lids.size(), item_array_ref.end(), first_lid);
  Neo::utils::printContainer(item_array_ref, "ItemArrayRef");
  EXPECT_TRUE(std::equal(item_array.begin(),item_array.end(),item_array_ref.begin()));
  for (int(i) = 0; (i) < item_local_ids.size(); ++(i)) {
    EXPECT_EQ(item_local_ids(i),item_array_ref[i]);
  }
}

TEST(NeoTestItemLocalIds,test_item_local_ids){
  _testItemLocalIds(0, 10);
  _testItemLocalIds(5, 10);
  _testItemLocalIds(0, 0, {1, 3, 5, 9});
  _testItemLocalIds(0, 10, {1, 3, 5, 9});
  _testItemLocalIds(5, 10, {1, 3, 5, 9});
}

TEST(NeoTestItemRange,test_item_range){
  // Test with only contiguous local ids
  std::cout << "== Testing contiguous item range from 0 with 5 items =="<< std::endl;
  auto nb_item = 5;
  auto ir = Neo::ItemRange{Neo::ItemLocalIds{{},0,nb_item}};
  EXPECT_EQ(ir.size(),nb_item);
  EXPECT_EQ(ir.maxLocalId(),nb_item-1);
  std::vector<Neo::utils::Int32> local_ids;
  for (auto item : ir) {
    std::cout << "item lid " << item << std::endl;
    local_ids.push_back(item);
  }
  auto local_ids_stored = ir.localIds();
  std::cout << local_ids_stored<< std::endl;
  EXPECT_TRUE(std::equal(local_ids_stored.begin(),local_ids_stored.end(),local_ids.begin()));
  local_ids.clear();
  // Test with only non contiguous local ids
  std::cout << "== Testing non contiguous item range {3,5,7} =="<< std::endl;
  auto non_contiguous_lids = {3,5,7};
  ir = Neo::ItemRange{Neo::ItemLocalIds{non_contiguous_lids,0,0}};
  EXPECT_EQ(ir.size(),non_contiguous_lids.size());
  EXPECT_EQ(ir.maxLocalId(),*std::max_element(non_contiguous_lids.begin(),
                                              non_contiguous_lids.end()));
  for (auto item : ir) {
    std::cout << "item lid " << item << std::endl;
    local_ids.push_back(item);
  }
  local_ids_stored = ir.localIds();
  std::cout << local_ids_stored<< std::endl;
  EXPECT_TRUE(std::equal(local_ids_stored.begin(),local_ids_stored.end(),local_ids.begin()));
  local_ids.clear();
  // Test range mixing contiguous and non contiguous local ids
  std::cout << "== Testing non contiguous item range {3,5,7} + 8 to 11 =="<< std::endl;
  auto nb_contiguous_lids = 4;
  auto first_contiguous_lid = 8;
  ir = Neo::ItemRange{Neo::ItemLocalIds{non_contiguous_lids,first_contiguous_lid,nb_contiguous_lids}};
  EXPECT_EQ(ir.size(),non_contiguous_lids.size()+nb_contiguous_lids);
  EXPECT_EQ(ir.maxLocalId(),first_contiguous_lid+nb_contiguous_lids-1);
  for (auto item : ir) {
    std::cout << "item lid " << item << std::endl;
    local_ids.push_back(item);
  }
  local_ids_stored = ir.localIds();
  std::cout << local_ids_stored<< std::endl;
  EXPECT_TRUE(std::equal(local_ids_stored.begin(),local_ids_stored.end(),local_ids.begin()));
  local_ids.clear();
  // Internal test for out of bound
  std::cout << "Get out of bound values (index > size) " << ir.m_item_lids(100) << std::endl;
  std::cout << "Get out of bound values (index < 0) " << ir.m_item_lids(-100) << std::endl;


  // todo test out reverse range
}

 TEST(NeoTestFutureItemRange,test_future_item_range){
  Neo::FutureItemRange future_item_range{};
  // Manually fill contained ItemRange
  std::vector<Neo::utils::Int32> lids{0,2,4,6};
  future_item_range.new_items = Neo::ItemRange{Neo::ItemLocalIds{lids}};
  auto& internal_range = future_item_range.__internal__();
  EXPECT_EQ(&future_item_range.new_items,&internal_range);
  auto end_update = Neo::EndOfMeshUpdate{};
  {
    // declare a filtered range -- filtered by indexes
    std::vector<int> filter{0, 1, 2};
    auto filtered_future_range =
        Neo::make_future_range(future_item_range, filter);
    // Get item_ranges : warning get of filtered range must be down before get of future range target filtering by calling __internal__(). This call handled by mesh algos, must be done before calling associated future_range.get()
    filtered_future_range.__internal__();
    auto item_range = future_item_range.get(end_update);
    auto filtered_range = filtered_future_range.get(end_update);
    // Check item ranges
    auto lids_in_range = item_range.localIds();
    EXPECT_TRUE(std::equal(lids.begin(), lids.end(), lids_in_range.begin()));
    EXPECT_THROW(future_item_range.get(end_update), std::runtime_error);

    std::vector<Neo::utils::Int32> filtered_lids = filtered_range.localIds();
    std::vector<Neo::utils::Int32> filtered_lids_ref;
    for (auto i : filter) {
      filtered_lids_ref.push_back(lids[i]);
    }
    EXPECT_EQ(filtered_lids.size(), filtered_lids_ref.size());
    EXPECT_TRUE(std::equal(filtered_lids_ref.begin(), filtered_lids_ref.end(),
                           filtered_lids.begin()));
  }
   Neo::FutureItemRange future_item_range2{};
   // Manually fill contained ItemRange
   future_item_range2.new_items = Neo::ItemRange{Neo::ItemLocalIds{lids}};
  {
    // declare a filtered range -- filtered by values (the filter is computed)
    std::vector<Neo::utils::Int32> value_subset {2,6};
    auto filtered_future_range = Neo::make_future_range(future_item_range2,lids,value_subset);
    // Get item_ranges : warning get of filtered range must be down before get of future range target filtering by calling __internal__(). This call handled by mesh algos, must be done before calling associated future_range.get()
    auto& filtered_range = filtered_future_range.__internal__();
    auto filtered_range_lids = filtered_range.localIds();
    EXPECT_TRUE(std::equal(value_subset.begin(),value_subset.end(),filtered_range_lids.begin()));
  }



}

TEST(NeoTestProperty,test_property)
 {
   Neo::PropertyT<Neo::utils::Int32> property{"test_property"};
   std::vector<Neo::utils::Int32> values {1,2,3};
   Neo::ItemRange item_range{Neo::ItemLocalIds{{},0,3}};
   EXPECT_TRUE(property.isInitializableFrom(item_range));
   property.init(item_range,values);
   EXPECT_EQ(values.size(),property.size());
   std::vector<Neo::utils::Int32> new_values {4,5,6};
   Neo::ItemRange new_item_range{Neo::ItemLocalIds{{},3,3}};
   property.append(new_item_range, new_values);
   property.debugPrint();
   EXPECT_EQ(values.size()+new_values.size(),property.size());
   auto all_values{values};
   std::copy(new_values.begin(),new_values.end(),std::back_inserter(all_values));
   auto property_values = property.values();
   for (auto i =0; i < all_values.size(); ++i){
     EXPECT_EQ(property_values[i],all_values[i]);
   }
   // test operator[] (4 versions)
   auto i = 0;
   for (auto item : item_range) {
     EXPECT_EQ(property[item],values[i++]);
   }
   i = 0;
   const auto& const_property = property;
   for (const auto &item : new_item_range) {
     EXPECT_EQ(property[item],new_values[i++]);
   }
   // check operator[item_lids] on a lids array. Extract lids and values
   std::vector<int> item_indexes{0,3,4,5};
   auto local_ids = item_range.localIds();
   auto lids_new_range = new_item_range.localIds();
   std::copy(lids_new_range.begin(), lids_new_range.end(),
             std::back_inserter(local_ids));
   std::vector<Neo::utils::Int32> extracted_values_ref;
   std::transform(item_indexes.begin(),item_indexes.end(),std::back_inserter(extracted_values_ref),
                  [&all_values](auto index){return all_values[index];});
   std::vector<Neo::utils::Int32> extracted_lids;
   std::transform(item_indexes.begin(),item_indexes.end(),std::back_inserter(extracted_lids),
                  [&local_ids](auto index){return local_ids[index];});
   auto extracted_values = property[extracted_lids];
   std::cout << "extracted_values " << extracted_values << std::endl;
   std::cout << "extracted_values_ref " << extracted_values_ref<< std::endl;
   EXPECT_TRUE(std::equal(extracted_values.begin(),extracted_values.end(),extracted_values_ref.begin()));
   // todo check throw if lids out of bound
   ASSERT_DEATH(property[1000],".*Input item lid.*");
   ASSERT_DEATH(const_property[1000],".*Input item lid.*");
   extracted_lids = {100, 1000, 1000000};
   ASSERT_DEATH(property[extracted_lids],".*Max input item lid.*");
   // Check append with holes, contiguous range
   item_range = {Neo::ItemLocalIds{{},8,2}};
   values = {8,9};
   property.append(item_range, values, Neo::utils::NULL_ITEM_LID);
   property.debugPrint();
   extracted_values = property[{8,9}];
   EXPECT_TRUE(std::equal(values.begin(),values.end(),extracted_values.begin()));
   auto null_ids = {Neo::utils::NULL_ITEM_LID,Neo::utils::NULL_ITEM_LID};
   auto extracted_null_ids = property[{6,7}];
   EXPECT_TRUE(std::equal(null_ids.begin(),null_ids.end(),extracted_null_ids.begin()));
   // Check append in empty property contiguous range
   Neo::PropertyT<Neo::utils::Int32> property2{"test_property2"};
   item_range = {Neo::ItemLocalIds{{},2,3}};
   values = {2,3,4};
   property2.append(item_range,values,Neo::utils::NULL_ITEM_LID);
   property2.debugPrint();
   extracted_values = property2[{2,3,4}];
   EXPECT_TRUE(std::equal(values.begin(),values.end(),extracted_values.begin()));
   extracted_null_ids = property2[{0,1}];
   EXPECT_TRUE(std::equal(null_ids.begin(),null_ids.end(),extracted_null_ids.begin()));

   // Check append with holes, discontiguous range todo
   // Check append in empty property discontiguous range todo
   // Check append with holes, mixed range todo
   // Check append in empty property mixed range todo

}

TEST(NeoTestArrayProperty,test_array_property)
{
  auto array_property = Neo::ArrayProperty<Neo::utils::Int32>{"test_array_property"};
  // add elements: 5 items with one value
  Neo::ItemRange item_range{Neo::ItemLocalIds{{},0,5}};
  std::vector<Neo::utils::Int32> values{0,1,2,3,4};
  array_property.resize({1,1,1,1,1});
  array_property.init(item_range,values);
  array_property.debugPrint();
  EXPECT_EQ(values.size(),array_property.size());
  // Add 3 items
  std::vector<int> nb_element_per_item{0,3,1};
  item_range = {Neo::ItemLocalIds{{5,6,7}}};
  std::vector<Neo::utils::Int32> values_added{6,6,6,7};
  array_property.append(item_range, values_added, nb_element_per_item);
  array_property.debugPrint(); // expected result: "0" "1" "2" "3" "4" "6" "6" "6" "7" (check with test framework)
  EXPECT_EQ(values.size()+values_added.size(),array_property.size());
  auto ref_values ={0,1,2,3,4,6,6,6,7};
  EXPECT_TRUE(std::equal(ref_values.begin(),ref_values.end(),array_property.m_data.begin()));
  // Add three more items
  item_range = {Neo::ItemLocalIds{{},8,3}};
  std::for_each(values_added.begin(), values_added.end(), [](auto &elt) {return elt += 2;});
  array_property.append(item_range, values_added, nb_element_per_item);
  array_property.debugPrint(); // expected result: "0" "1" "2" "3" "4" "6" "6" "6" "7" "8" "8" "8" "9"
  EXPECT_EQ(values.size()+2*values_added.size(),array_property.size());
  ref_values = {0,1,2,3,4,6,6,6,7,8,8,8,9};
  EXPECT_TRUE(std::equal(ref_values.begin(),ref_values.end(),array_property.m_data.begin()));
  // Add items and modify existing item
  item_range = {Neo::ItemLocalIds{{0,8,5},11,1}};
  nb_element_per_item = {3,3,2,1};
  values_added = {10,10,10,11,11,11,12,12,13};
  array_property.append(item_range, values_added, nb_element_per_item); // expected result: "10" "10" "10" "1" "2" "3" "4" "12" "12" "6" "6" "6" "7" "11" "11" "11" "8" "8" "8" "9" "13"
  array_property.debugPrint();
  EXPECT_EQ(21,array_property.size());
  ref_values = {10,10,10,1,2,3,4,12,12,6,6,6,7,11,11,11,8,8,8,9,13};
  EXPECT_TRUE(std::equal(ref_values.begin(),ref_values.end(),array_property.m_data.begin()));

  // Check add non 0-starting contiguous range in an empty array property
  auto array_property2 = Neo::ArrayProperty<Neo::utils::Int32>{"test_array_property2"};
  item_range = {Neo::ItemLocalIds{{},3,4}};
  values = {3,4,4,5,6,6};
  array_property2.append(item_range,values,{1,2,1,2});
  array_property2.debugPrint();
  std::vector<int> values_check;
  for (auto item : item_range) {
    for (auto value : array_property2[item])
    values_check.push_back(value);
  }
  std::cout << values_check << std::endl;
  EXPECT_TRUE(std::equal(values.begin(),values.end(),values_check.begin()));
  item_range = {Neo::ItemLocalIds{{},0,2}};
  values = {0,1,1};
  array_property2.append(item_range, values, {1, 2});
  array_property2.debugPrint();
  values_check.clear();
  for (auto item : item_range) {
    for (auto value : array_property2[item])
      values_check.push_back(value);
  }
  EXPECT_TRUE(std::equal(values.begin(),values.end(),values_check.begin()));
  // Check for the whole range
  item_range = {Neo::ItemLocalIds{{},0,7}};
  values = {0,1,1,3,4,4,5,6,6};
  values_check.clear();
  for (auto item : item_range) {
    for (auto value : array_property2[item]){
      values_check.push_back(value);
    }
  }
  EXPECT_TRUE(std::equal(values.begin(),values.end(),values_check.begin()));
  // Check with existing property but insertion past the last element
  item_range = {Neo::ItemLocalIds{{},8,3}}; // lids {8,9,10}
  values = {8,9,9,10};
  array_property2.append(item_range, values,{1,2,1});
  array_property2.debugPrint();
  values_check.clear();
  for (auto item : item_range) {
    for (auto value : array_property2[item])
      values_check.push_back(value);
  }
  EXPECT_TRUE(std::equal(values.begin(),values.end(),values_check.begin()));

  // Same two tests with discontiguous range
  auto array_property3 = Neo::ArrayProperty<Neo::utils::Int32>{"test_array_property3"};
  item_range = {Neo::ItemLocalIds{{3,5,6}}};
  values = {3,3,5,6,6};
  array_property3.append(item_range,values,{2,1,2});
  array_property3.debugPrint();
  values_check.clear();
  for (auto item : item_range) {
    for (auto value : array_property3[item])
      values_check.push_back(value);
  }
  std::cout << values_check << std::endl;
  EXPECT_TRUE(std::equal(values.begin(),values.end(),values_check.begin()));
  // Fill the first items
  item_range = {Neo::ItemLocalIds{{0,2}}};
  values = {0,2,2};
  array_property3.append(item_range, values, {1, 2});
  array_property3.debugPrint();
  values_check.clear();
  for (auto item : item_range) {
    for (auto value : array_property3[item])
      values_check.push_back(value);
  }
  EXPECT_TRUE(std::equal(values.begin(),values.end(),values_check.begin()));
  // Check for the whole range
  item_range = {Neo::ItemLocalIds{{},0,7}};
  values = {0,2,2,3,3,5,6,6};
  values_check.clear();
  for (auto item : item_range) {
    for (auto value : array_property3[item]){
      values_check.push_back(value);
    }
  }
  EXPECT_TRUE(std::equal(values.begin(),values.end(),values_check.begin()));
  // Check with existing property but insertion past the last element
  item_range = {Neo::ItemLocalIds{{8,10,12}}}; // lids {8,9,10}
  values = {8,10,10,12};
  array_property3.append(item_range, values,{1,2,1});
  array_property3.debugPrint();
  values_check.clear();
  for (auto item : item_range) {
    for (auto value : array_property3[item])
      values_check.push_back(value);
  }
  EXPECT_TRUE(std::equal(values.begin(),values.end(),values_check.begin()));
  // Check for the whole range
  item_range = {Neo::ItemLocalIds{{},0,13}};
  values = {0,2,2,3,3,5,6,6,8,10,10,12};
  values_check.clear();
  for (auto item : item_range) {
    for (auto value : array_property3[item]){
      values_check.push_back(value);
    }
  }
  EXPECT_TRUE(std::equal(values.begin(),values.end(),values_check.begin()));

  // Add tests with mixed range todo
}

TEST(NeoTestPropertyView, test_property_view)
{
  Neo::PropertyT<Neo::utils::Int32> property{"name"};
  std::vector<Neo::utils::Int32> values {1,2,3,10,100,1000};
  Neo::ItemRange item_range{Neo::ItemLocalIds{{},0,6}};
  property.init(item_range,values);
  auto property_view = property.view();
  std::vector<Neo::utils::Int32> local_ids{1,3,5};
  auto partial_item_range = Neo::ItemRange{Neo::ItemLocalIds{local_ids}};
  auto partial_property_view = property.view(partial_item_range);
  for (auto i = 0 ; i < item_range.size();++i) {
    std::cout << "prop values at index " << i << " " << property_view[i] << std::endl;
  }
  for (auto i = 0 ; i < partial_item_range.size();++i) {
    std::cout << "prop values at index " << i <<" " << partial_property_view[i] << std::endl;
  }
  // Change values
  auto new_val = 50;
  property_view[2] = new_val;
  EXPECT_EQ(property[2],new_val);
  partial_property_view[2] = new_val;
  EXPECT_EQ(property[local_ids[2]],new_val);
  // Check out of bound
  EXPECT_DEATH(property_view[7],".*Error, exceeds property view size.*");
  EXPECT_DEATH(partial_property_view[3],".*Error, exceeds property view size.*");

}

 TEST(NeoTestPropertyView, test_property_const_view)
 {
   Neo::PropertyT<Neo::utils::Int32> property{"name"};
   std::vector<Neo::utils::Int32> values {1,2,3,10,100,1000};
   Neo::ItemRange item_range{Neo::ItemLocalIds{{},0,6}};
   property.init(item_range,values);
   auto property_const_view = property.constView();
   auto partial_item_range = Neo::ItemRange{Neo::ItemLocalIds{{1,3,5}}};
   auto partial_property_const_view = property.constView(partial_item_range);
   for (auto i = 0 ; i < item_range.size();++i) {
     std::cout << "prop values at index " << i << " " << property_const_view[i] << std::endl;
   }
   for (auto i = 0 ; i < partial_item_range.size();++i) {
     std::cout << "prop values at index " << i <<" " << partial_property_const_view[i] << std::endl;
   }
   EXPECT_DEATH(property_const_view[7],".*Error, exceeds property view size.*");
   EXPECT_DEATH(partial_property_const_view[3],".*Error, exceeds property view size.*");
 }

TEST(NeoTestPropertyGraph,test_property_graph)
{
  std::cout << "Test Property Graph" << std::endl;
  // to be done when the graph impl will be available
}
 
TEST(NeoTestLidsProperty,test_lids_property)
{
  std::cout << "Test lids_range Property" << std::endl;
  auto lid_prop = Neo::ItemLidsProperty{"test_property"};
  std::vector<Neo::utils::Int64 > uids {1,2,3,4,5};
  auto nb_item = uids.size();
  // Checking append
  auto added_item_range = lid_prop.append(uids);
  lid_prop.debugPrint();
  EXPECT_EQ(uids.size(),lid_prop.size());
  auto i = 0;
  auto added_local_ids = lid_prop[uids];
  auto added_local_ids_ref = added_item_range.localIds();
  EXPECT_TRUE(std::equal(added_local_ids.begin(),added_local_ids.end(),added_local_ids_ref.begin()));
  for (auto item : added_item_range) {
    std::cout << " uid " << uids[i++] << " lid " << item  << std::endl;
  }
  // Check values function
  auto lids_range = lid_prop.values();
  EXPECT_EQ(lids_range.size(),uids.size());
  EXPECT_TRUE(std::equal(lids_range.begin(), lids_range.end(),added_local_ids_ref.begin()));
  // Checking append with duplicates
  uids  = {6,7,7,8,1,5,9};
  auto one_lid = lid_prop[{1}]; // store lid of uid =1 must not change
  auto five_lid = lid_prop[{5}]; // store lid of uid =5 must not change
  auto nb_duplicates = 3;
  nb_item += uids.size()-nb_duplicates;
  added_item_range = lid_prop.append(uids);
  lid_prop.debugPrint();
  i = 0;
  for (auto item : added_item_range) {
    std::cout << " uid " << uids[i++] << " lid " << item  << std::endl;
  }
  added_local_ids = lid_prop[uids];
  added_local_ids_ref = added_item_range.localIds();
  EXPECT_TRUE(std::equal(added_local_ids.begin(),added_local_ids.end(),added_local_ids_ref.begin()));
  EXPECT_EQ(one_lid,lid_prop[{1}]);
  EXPECT_EQ(five_lid,lid_prop[{5}]);
  // Checking remove
  auto removed_uids = std::vector<Neo::utils::Int64>{1,3,5,9};
  auto removed_lids_ref = lid_prop[removed_uids];
  auto removed_lids = lid_prop.remove(removed_uids);
  nb_item -= removed_uids.size();
  EXPECT_TRUE(std::equal(removed_lids_ref.begin(),removed_lids_ref.end(),removed_lids.begin()));
  for (auto lid : removed_lids) {
    std::cout << "removed lids_range: " << lid<< std::endl;
  }
  // Checking value function
  for (auto item : lid_prop.values()) {
    std::cout << "Item range, lid " << item << std::endl;
  }
  EXPECT_EQ(lid_prop.values().size(),lid_prop.size());
  EXPECT_EQ(lid_prop.values().size(),nb_item);
  std::vector<Neo::utils::Int64> remaining_uids {2,4,6,7,8};
  auto lids_ref = lid_prop[remaining_uids];
  auto lids = lid_prop.values().localIds();
  EXPECT_TRUE(std::equal(lids_ref.begin(),lids_ref.end(),lids.begin()));
  lid_prop.debugPrint();
  // Check re-add removed items
  std::vector<Neo::utils::Int64> added_uids(removed_uids);
  auto added_items = lid_prop.append(removed_uids);
  nb_item += removed_lids.size();
  lid_prop.debugPrint();
  EXPECT_EQ(added_items.size(),removed_uids.size());
  EXPECT_EQ(std::count(added_items.begin(),added_items.end(),Neo::utils::NULL_ITEM_LID),0);
  auto added_lids = added_items.localIds();
  auto added_lids_ref = lid_prop[added_uids];
  EXPECT_TRUE(std::equal(added_lids.begin(),added_lids.end(),added_lids_ref.begin()));
  //Check add new items
  added_uids  = {10,11,12};
  added_items = lid_prop.append(added_uids);
  nb_item += added_items.size();
  lid_prop.debugPrint();
  EXPECT_EQ(added_items.size(),3);
  EXPECT_EQ(std::count(added_items.begin(),added_items.end(),Neo::utils::NULL_ITEM_LID),0);
  added_lids = added_items.localIds();
  added_lids_ref = lid_prop[added_uids];
  EXPECT_TRUE(std::equal(added_lids.begin(),added_lids.end(),added_lids_ref.begin()));
  // Checking value function
  for (auto item : lid_prop.values()) {
    std::cout << "Item range, lid " << item << std::endl;
  }
  EXPECT_EQ(lid_prop.values().size(),lid_prop.size());
  EXPECT_EQ(lid_prop.values().size(),nb_item);
  remaining_uids = {1,2,3,4,5,6,7,8,9,10,11,12};
  lids_ref = lid_prop[remaining_uids];
  lids = lid_prop.values().localIds();
  // reorder lids in a set since the order is not warrantied (use of removed lids)
  std::set<Neo::utils::Int32> reordered_lids_ref{lids_ref.begin(),lids_ref.end()};
  std::set<Neo::utils::Int32> reordered_lids{lids.begin(),lids.end()};
  EXPECT_EQ(reordered_lids_ref.size(),reordered_lids.size());
  EXPECT_TRUE(std::equal(reordered_lids_ref.begin(),reordered_lids_ref.end(),reordered_lids.begin()));
}

TEST(NeoTestFamily,test_family)
{
  Neo::Family family(Neo::ItemKind::IK_Dof,"MyFamily");
  EXPECT_EQ(family.lidPropName(),family._lidProp().m_name);
  std::vector<Neo::utils::Int64> uids{0,1,2};
  family._lidProp().append(uids); // internal
  EXPECT_EQ(3,family.nbElements());
  std::string scalar_prop_name("MyScalarProperty");
  std::string array_prop_name("MyArrayProperty");
  family.addProperty<Neo::utils::Int32>(scalar_prop_name);
  family.addArrayProperty<Neo::utils::Int32>(array_prop_name);
  EXPECT_NO_THROW(family.getProperty(scalar_prop_name));
  EXPECT_NO_THROW(family.getProperty(array_prop_name));
  EXPECT_THROW(family.getProperty("UnexistingProperty"),std::invalid_argument);
  EXPECT_EQ(scalar_prop_name,family.getConcreteProperty<Neo::PropertyT<Neo::utils::Int32>>(scalar_prop_name).m_name);
  EXPECT_EQ(array_prop_name,family.getConcreteProperty<Neo::ArrayProperty<Neo::utils::Int32>>(array_prop_name).m_name);
  EXPECT_EQ(3,family.all().size());
  auto i = 0;
  auto local_ids = family.itemUniqueIdsToLocalids(uids);
  for (auto item : family.all() ) {
    EXPECT_EQ(local_ids[i++],item);
  }
  family.itemUniqueIdsToLocalids(local_ids, uids);
  i = 0;
  for (auto item : family.all() ) {
    EXPECT_EQ(local_ids[i++],item);
  }
}

void mesh_property_test(const Neo::MeshBase & mesh){
  std::cout << "== Print Mesh " << mesh.m_name << " Properties =="<< std::endl;
  for (const auto& [kind_name_pair,family] : mesh.m_families) {
    std::cout << "= In family " << kind_name_pair.second << " =" << std::endl;
    for (const auto& [prop_name,property] : family->m_properties){
      std::cout << prop_name << std::endl;
    }
  }
  std::cout << "== End Print Mesh " << mesh.m_name << " Properties =="<< std::endl;
}

void prepare_mesh(Neo::MeshBase & mesh){

// Adding node family and properties
auto& node_family = mesh.getFamily(Neo::ItemKind::IK_Node,"NodeFamily");
std::cout << "Find family " << node_family.m_name << std::endl;
node_family.addProperty<Neo::utils::Real3>(std::string("node_coords"));
node_family.addProperty<Neo::utils::Int64>("node_uids");
node_family.addArrayProperty<Neo::utils::Int32>("node2cells");
node_family.addProperty<Neo::utils::Int32>("internal_end_of_remove_tag"); // not a user-defined property // todo use byte ?

// Test adds
auto& property = node_family.getProperty("node_uids");

// Adding cell family and properties
auto& cell_family = mesh.getFamily(Neo::ItemKind::IK_Cell,"CellFamily");
std::cout << "Find family " << cell_family.m_name << std::endl;
cell_family.addProperty<Neo::utils::Int64>("cell_uids");
cell_family.addArrayProperty<Neo::utils::Int32>("cell2nodes");
}
 
TEST(NeoTestBaseMeshCreation,base_mesh_creation_test) {

  std::cout << "*------------------------------------*"<< std::endl;
  std::cout << "* Test framework Neo thoughts " << std::endl;
  std::cout << "*------------------------------------*" << std::endl;


// creating mesh
auto mesh = Neo::MeshBase{"my_neo_mesh"};
auto& node_family = mesh.addFamily(Neo::ItemKind::IK_Node,"NodeFamily");
auto& cell_family = mesh.addFamily(Neo::ItemKind::IK_Cell,"CellFamily");

prepare_mesh(mesh);
// return;

// given data to create mesh. After mesh creation data is no longer available
std::vector<Neo::utils::Int64> node_uids{0,1,2};
std::vector<Neo::utils::Real3> node_coords{{0,0,0}, {0,1,0}, {0,0,1}};
std::vector<Neo::utils::Int64> cell_uids{0,2,7,9};

// add algos: 

// create nodes
auto added_nodes = Neo::ItemRange{};
mesh.addAlgorithm(
    Neo::OutProperty{node_family,node_family.lidPropName()},
  [&node_uids,&added_nodes](Neo::ItemLidsProperty & node_lids_property){
  std::cout << "Algorithm: create nodes" << std::endl;
  added_nodes = node_lids_property.append(node_uids);
  node_lids_property.debugPrint();
  std::cout << "Inserted item range : " << added_nodes;
  });

// register node uids
mesh.addAlgorithm(
    Neo::InProperty{node_family,node_family.lidPropName()},
    Neo::OutProperty{node_family,"node_uids"},
  [&node_uids,&added_nodes](Neo::ItemLidsProperty const& node_lids_property,
                   Neo::PropertyT<Neo::utils::Int64>& node_uids_property){
    std::cout << "Algorithm: register node uids" << std::endl;
  if (node_uids_property.isInitializableFrom(added_nodes))  node_uids_property.init(added_nodes,std::move(node_uids)); // init can steal the input values
  else node_uids_property.append(added_nodes, node_uids);
  node_uids_property.debugPrint();
    });// need to add a property check for existing uid

// register node coords
mesh.addAlgorithm(
    Neo::InProperty{node_family,node_family.lidPropName()},
    Neo::OutProperty{node_family,"node_coords"},
  [&node_coords,&added_nodes](Neo::ItemLidsProperty const& node_lids_property,
                   Neo::PropertyT<Neo::utils::Real3> & node_coords_property){
    std::cout << "Algorithm: register node coords" << std::endl;
    if (node_coords_property.isInitializableFrom(added_nodes))  node_coords_property.init(added_nodes,std::move(node_coords)); // init can steal the input values
    else node_coords_property.append(added_nodes, node_coords);
    node_coords_property.debugPrint();
  });
//
// Add cells and connectivity

// create cells
auto added_cells = Neo::ItemRange{};
mesh.addAlgorithm(
    Neo::OutProperty{cell_family,cell_family.lidPropName()},
  [&cell_uids,&added_cells](Neo::ItemLidsProperty& cell_lids_property) {
    std::cout << "Algorithm: create cells" << std::endl;
    added_cells = cell_lids_property.append(cell_uids);
    cell_lids_property.debugPrint();
    std::cout << "Inserted item range : " << added_cells;
  });

// register cell uids
mesh.addAlgorithm(
    Neo::InProperty{cell_family,cell_family.lidPropName()},
    Neo::OutProperty{cell_family,"cell_uids"},
    [&cell_uids,&added_cells](Neo::ItemLidsProperty const& cell_lids_property,
                   Neo::PropertyT<Neo::utils::Int64>& cell_uids_property){
      std::cout << "Algorithm: register cell uids" << std::endl;
      if (cell_uids_property.isInitializableFrom(added_cells))  cell_uids_property.init(added_cells,std::move(cell_uids)); // init can steal the input values
      else cell_uids_property.append(added_cells, cell_uids);
      cell_uids_property.debugPrint();
    });

// register connectivity
// node to cell
std::vector<Neo::utils::Int64> connected_cell_uids{0,0,2,2,7,9};
std::vector<int> nb_cell_per_node{1,2,3};
mesh.addAlgorithm(
    Neo::InProperty{node_family,node_family.lidPropName()},
    Neo::InProperty{cell_family,cell_family.lidPropName()},
    Neo::OutProperty{node_family,"node2cells"},
    [&connected_cell_uids, &nb_cell_per_node,& added_nodes]
    (Neo::ItemLidsProperty const& node_lids_property,
                   Neo::ItemLidsProperty const& cell_lids_property,
                   Neo::ArrayProperty<Neo::utils::Int32> & node2cells){
      std::cout << "Algorithm: register node-cell connectivity" << std::endl;
      auto connected_cell_lids = cell_lids_property[connected_cell_uids];
      if (node2cells.isInitializableFrom(added_nodes)) {
        node2cells.resize(std::move(nb_cell_per_node));
        node2cells.init(added_nodes,std::move(connected_cell_lids));
      }
      else {
        node2cells.append(added_nodes,connected_cell_lids, nb_cell_per_node);
      }
      node2cells.debugPrint();
});

// cell to node
std::vector<Neo::utils::Int64> connected_node_uids{0,1,2,1,2,0,2,1,0};// on ne connecte volontairement pas toutes les mailles pour vérifier initialisation ok sur la famille
auto nb_node_per_cell = {3,0,3,3};
mesh.addAlgorithm(Neo::InProperty{node_family,node_family.lidPropName()},
                  Neo::InProperty{cell_family,cell_family.lidPropName()},
                  Neo::OutProperty{cell_family,"cell2nodes"},
                  [&connected_node_uids, &nb_node_per_cell,& added_cells]
                          (
                      Neo::ItemLidsProperty const& node_lids_property,
                      Neo::ItemLidsProperty const& cell_lids_property,
                      Neo::ArrayProperty<Neo::utils::Int32> & cells2nodes){
                    std::cout << "Algorithm: register cell-node connectivity" << std::endl;
                    auto connected_node_lids = node_lids_property[connected_node_uids];
                    if (cells2nodes.isInitializableFrom(added_cells)) {
                      cells2nodes.resize(std::move(nb_node_per_cell));
                      cells2nodes.init(added_cells,std::move(connected_node_lids));
                    }
                    else cells2nodes.append(added_cells,connected_node_lids, nb_node_per_cell);
                    cells2nodes.debugPrint();
                  });

// try to modify an existing property
// add new cells
std::vector<Neo::utils::Int64> new_cell_uids{10,11,12}; // elles seront toutes rouges
auto new_cell_added = Neo::ItemRange{};
mesh.addAlgorithm(Neo::OutProperty{cell_family,cell_family.lidPropName()},
                [&new_cell_uids,&new_cell_added](Neo::ItemLidsProperty& cell_lids_property) {
                  std::cout << "Algorithm: add new cells" << std::endl;
                  new_cell_added = cell_lids_property.append(new_cell_uids);
                  cell_lids_property.debugPrint();
                  std::cout << "Inserted item range : " << new_cell_added;
                });

// register new cell uids
mesh.addAlgorithm(
    Neo::InProperty{cell_family,cell_family.lidPropName()},
    Neo::OutProperty{cell_family,"cell_uids"},
                  [&new_cell_uids,&new_cell_added](Neo::ItemLidsProperty const& cell_lids_property,
                      Neo::PropertyT<Neo::utils::Int64>& cell_uids_property){
                    std::cout << "Algorithm: register new cell uids" << std::endl;
                    // must append and not initialize
                    if (cell_uids_property.isInitializableFrom(new_cell_added))  cell_uids_property.init(new_cell_added,std::move(new_cell_uids)); // init can steal the input values
                    else cell_uids_property.append(new_cell_added, new_cell_uids);
                    cell_uids_property.debugPrint();
                  });

// add connectivity to new cells
std::vector<Neo::utils::Int64> new_cell_connected_node_uids{0,1,2,1,2};// on ne connecte volontairement pas toutes les mailles pour vérifier initialisation ok sur la famille
std::vector<int> nb_node_per_new_cell{0,3,2};
mesh.addAlgorithm(Neo::InProperty{node_family,node_family.lidPropName()},
                  Neo::InProperty{cell_family,cell_family.lidPropName()},
                  Neo::OutProperty{cell_family,"cell2nodes"},
                  [&new_cell_connected_node_uids, &nb_node_per_new_cell,& new_cell_added]
                          (
                      Neo::ItemLidsProperty const& node_lids_property,
                      Neo::ItemLidsProperty const& cell_lids_property,
                      Neo::ArrayProperty<Neo::utils::Int32> & cells2nodes){
                    std::cout << "Algorithm: register new cell-node connectivity" << std::endl;
                    auto connected_node_lids = node_lids_property[new_cell_connected_node_uids];
                    if (cells2nodes.isInitializableFrom(new_cell_added)) {
                      cells2nodes.resize(std::move(nb_node_per_new_cell));
                      cells2nodes.init(new_cell_added,std::move(connected_node_lids));
                    }
                    else cells2nodes.append(new_cell_added,connected_node_lids,nb_node_per_new_cell);
                    cells2nodes.debugPrint();
                  });

// remove nodes
std::vector<Neo::utils::Int64> removed_node_uids{1,2};
auto removed_nodes = Neo::ItemRange{};
mesh.addAlgorithm(
    Neo::OutProperty{node_family,node_family.lidPropName()},
    Neo::OutProperty{node_family,"internal_end_of_remove_tag"},
                  [&removed_node_uids,&removed_nodes, &node_family](
        Neo::ItemLidsProperty& node_lids_property,
        Neo::PropertyT<Neo::utils::Int32 > & internal_end_of_remove_tag){
                    // Store removed items in internal_end_of_remove_tag
                    internal_end_of_remove_tag.init(node_family.all(),0);
                    for (auto removed_item : removed_nodes) {
                      internal_end_of_remove_tag[removed_item] = 1;
                    }
                    std::cout << "Algorithm: remove nodes" << std::endl;
                    removed_nodes = node_lids_property.remove(removed_node_uids);
                    node_lids_property.debugPrint();
                    std::cout << "removed item range : " << removed_nodes;
                  });

// handle node removal in connectivity with node family = target family
mesh.addAlgorithm(
    Neo::InProperty{node_family,"internal_end_of_remove_tag"},
    Neo::OutProperty{cell_family,"cell2nodes"},
                  [&cell_family](
        Neo::PropertyT<Neo::utils::Int32> const& internal_end_of_remove_tag,
        Neo::ArrayProperty<Neo::utils::Int32> & cells2nodes){
//                    std::transform()
//                    Neo::ItemRange node_range {Neo::ItemLocalIds{{},0,node_family.size()}};
                    for (auto cell : cell_family.all()) {
                      auto connected_nodes = cells2nodes[cell];
                      for (auto& connected_node : connected_nodes){
                        if (connected_node != Neo::utils::NULL_ITEM_LID && internal_end_of_remove_tag[connected_node] == 1) {
                          std::cout << "modify node : "<< connected_node << std::endl;
                          connected_node = Neo::utils::NULL_ITEM_LID;

                        }
                      }
                    }
                  });

// launch algos
mesh.applyAlgorithms();

// test properties
mesh_property_test(mesh);
}


TEST(NeoTestPartialMeshModification,partial_mesh_modif_test) {
  
// modify node coords
// input data
std::array<int,3> node_uids {0,1,3};
Neo::utils::Real3 r = {0,0,0};
std::array<Neo::utils::Real3,3> node_coords = {r,r,r};// don't get why I can't write {{0,0,0},{0,0,0},{0,0,0}}; ...??

// creating mesh
auto mesh = Neo::MeshBase{"my_neo_mesh"};
auto& node_family = mesh.addFamily(Neo::ItemKind::IK_Node,"NodeFamily");
auto& cell_family = mesh.addFamily(Neo::ItemKind::IK_Cell,"CellFamily");


prepare_mesh(mesh);


mesh.addAlgorithm(Neo::InProperty{node_family,node_family.lidPropName()},
                  Neo::OutProperty{node_family,"node_coords"},
  [&node_coords,&node_uids](
                      Neo::ItemLidsProperty const& node_lids_property,
                      Neo::PropertyT<Neo::utils::Real3> & node_coords_property){
    std::cout << "Algorithm: register node coords" << std::endl;
    //auto& lids = node_lids_property[node_uids];//todo
    //node_coords_property.appendAt(lids, node_coords);// steal node_coords memory//todo
  });

mesh.applyAlgorithms();
  
}<|MERGE_RESOLUTION|>--- conflicted
+++ resolved
@@ -1,9 +1,6 @@
-
-<<<<<<< HEAD
+#include <vector>
+
 #include "gtest/gtest.h"
-=======
-#include <vector>
->>>>>>> d8c33bf7
 #include "neo/Neo.h"
 
 /*-------------------------
