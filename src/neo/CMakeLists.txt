--- conflicted
+++ resolved
@@ -9,7 +9,6 @@
 
 target_compile_definitions(Neo INTERFACE HAS_NEO)
 
-<<<<<<< HEAD
 include(GNUInstallDirs)
 
 set(_libpath ${CMAKE_BINARY_DIR}/lib)
@@ -30,9 +29,8 @@
             RUNTIME_OUTPUT_DIRECTORY ${_libpath}
             )
 endif()
-=======
+
 target_compile_options(Neo PRIVATE -Wall -Wextra -Wpedantic -pedantic -Wconversion -pedantic-errors)
->>>>>>> d23a6e5b
 
 install(TARGETS Neo EXPORT NeoConfig PUBLIC_HEADER DESTINATION ${CMAKE_INSTALL_PREFIX}/neo INCLUDES DESTINATION include)
 
