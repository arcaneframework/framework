--- conflicted
+++ resolved
@@ -96,11 +96,7 @@
   //! Index manager
   IIndexManager* indexManager() const { return m_index_mng; }
 
-<<<<<<< HEAD
-private:
-=======
  private:
->>>>>>> a2ad333b
   void _init();
   
  private:
