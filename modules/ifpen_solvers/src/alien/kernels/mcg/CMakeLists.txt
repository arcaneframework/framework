addSources(alien_ifpen_solvers
        algebra/MCGInternalLinearAlgebra.cc
        linear_solver/MCGInternalLinearSolver.cc
        converters/SimpleCSR/MCG_to_SimpleCSR_VectorConverter.cc
        converters/SimpleCSR/SimpleCSR_to_MCG_VectorConverter.cc
        converters/SimpleCSR/SimpleCSR_to_MCG_MatrixConverter.cc
        data_structure/MCGVector.cc
        data_structure/MCGMatrix.cc
        )

generateAxl(alien_ifpen_solvers
    linear_solver/arcane/MCGSolver.axl
    AXL_OPTION_GENERATION_MODE ${AXL_OPTION_GENERATION_TYPE}
    NAMESPACE ${NAMESPACE_TYPE}
    ${IS_WITH_ARCANE}
    ${IS_WITH_MESH}
    INSTALL_GENERATED_FILES
    )

addSources(alien_ifpen_solvers
    linear_solver/arcane/MCGLinearSolver.cc
    )

add_definitions(-DUSE_HWLOC)

linkLibraries(alien_ifpen_solvers mcgsolver nvamg hwloc metis cuda)

<<<<<<< HEAD
#if(target hdf5)
#	linkLibraries(alien_ifpen_solvers hdf5)
#endif()
if(TARGET HDF5)
	linkLibraries(alien_ifpen_solvers HDF5)
=======
if(TARGET HDF5)
  linkLibraries(alien_ifpen_solvers HDF5)
>>>>>>> a2ad333b
endif()<|MERGE_RESOLUTION|>--- conflicted
+++ resolved
@@ -25,14 +25,6 @@
 
 linkLibraries(alien_ifpen_solvers mcgsolver nvamg hwloc metis cuda)
 
-<<<<<<< HEAD
-#if(target hdf5)
-#	linkLibraries(alien_ifpen_solvers hdf5)
-#endif()
-if(TARGET HDF5)
-	linkLibraries(alien_ifpen_solvers HDF5)
-=======
 if(TARGET HDF5)
   linkLibraries(alien_ifpen_solvers HDF5)
->>>>>>> a2ad333b
 endif()