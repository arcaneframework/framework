--- conflicted
+++ resolved
@@ -55,17 +55,8 @@
   linkLibraries(alien_ifpen_solvers metis)
 endif()
 
-<<<<<<< HEAD
-#if(TARGET hdf5)
-#  linkLibraries(alien_ifpen_solvers hdf5)
-#endif()
-
-if(TARGET HDF5)
-	linkLibraries(alien_ifpen_solvers HDF5)
-=======
 if(TARGET HDF5)
   linkLibraries(alien_ifpen_solvers HDF5)
->>>>>>> a2ad333b
 endif()
 
 if(TARGET mkl)
