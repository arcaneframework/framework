--- conflicted
+++ resolved
@@ -1,12 +1,6 @@
-<<<<<<< HEAD
-if(TARGET GTest::GTest)
-  add_subdirectory(GTestUnitary)
-endif()
-=======
 if (TARGET GTest::GTest)
     add_subdirectory(GTestUnitary)
 endif ()
->>>>>>> cce328ed
 
 if (TARGET Alien::alien_semantic_move)
     add_subdirectory(MoveSemantic)
