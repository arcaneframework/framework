<<<<<<< HEAD
// -*- tab-width: 2; indent-tabs-mode: nil; coding: utf-8-with-signature -*-
//-----------------------------------------------------------------------------
// Copyright 2000-2023 CEA (www.cea.fr) IFPEN (www.ifpenergiesnouvelles.com)
=======
﻿// -*- tab-width: 2; indent-tabs-mode: nil; coding: utf-8-with-signature -*-
//-----------------------------------------------------------------------------
// Copyright 2000-2024 CEA (www.cea.fr) IFPEN (www.ifpenergiesnouvelles.com)
>>>>>>> 412953ac
// See the top-level COPYRIGHT file for details.
// SPDX-License-Identifier: Apache-2.0

#include <alien/core/impl/MultiMatrixImpl.h>

#include "alien/kernels/mcg/data_structure/MCGInternal.h"
#include "alien/kernels/mcg/data_structure/MCGMatrix.h"

#include "MCGSolver/LinearSystem/LinearSystem.h"

namespace Alien {

MCGMatrix::MCGMatrix(const MultiMatrixImpl* multi_impl)
: IMatrixImpl(multi_impl, AlgebraTraits<BackEnd::tag::mcgsolver>::name())
{
  m_internal = new MatrixInternal();
}

MCGMatrix::~MCGMatrix()
{
  delete m_internal;
}

bool
MCGMatrix::initMatrix(const int block_size, const int block_size2,
    const int nrow,const int ncol,
    int const* row_offset, int const* cols, int partition_offset)
{
  Integer nblocks = row_offset[nrow];

  m_internal->m_elem_perm.resize(nblocks);

<<<<<<< HEAD
  profile->rawSortInit(row_offset, cols, m_internal->m_elem_perm);

  profile->computeDiagIndex();

  m_internal->m_matrix.reset(
      new MCGInternal::MatrixInternal::MatrixType(block_size, block_size2, profile));
=======
  m_internal->m_matrix =
    MCGSolver::LinearSystem<double,MCGSolver::Int32SparseIndex>::createMatrix(
      block_size,block_size2,nrow,ncol,nblocks,row_offset,cols,m_internal->m_elem_perm);
>>>>>>> 412953ac

  m_internal->m_elliptic_split_tag = computeEllipticSplitTags(block_size);
  m_is_init = true;
  return true;
}

bool
MCGMatrix::initMatrixValues(Real const* values)
{
<<<<<<< HEAD
  m_internal->m_matrix->setValues(values, m_internal->m_elem_perm);
=======
  MCGSolver::LinearSystem<double,MCGSolver::Int32SparseIndex>::setMatrixValues(
       m_internal->m_matrix,values,m_internal->m_elem_perm);

>>>>>>> 412953ac
  return true;
}

bool
MCGMatrix::isInit() const
{
  return m_is_init;
}

bool
MCGMatrix::computeEllipticSplitTags(int equation_num) const
{
  bool elliptic_split_tag_found = false;
  const ISpace& space = this->rowSpace();
  const MatrixDistribution& dist = this->distribution();
  Integer min_local_index = dist.rowOffset();
  Integer local_size = dist.localRowSize();

<<<<<<< HEAD
  m_internal->m_equation_type = std::make_shared<MCGSolver::BVector<MCGSolver::Equation::eType>>
          (local_size * equation_num, 1);
=======
  m_internal->m_equation_type =
      std::make_shared<MCGSolver::BVector<MCGSolver::Equation::eType>>(local_size * equation_num, 1);
>>>>>>> 412953ac
  for (int i = 0; i < local_size * equation_num; ++i)
    m_internal->m_equation_type->data()[i] =
        MCGSolver::Equation::NoType; // NoTyp == 0 , Elliptic==1 cf. PrecondEquation.h

  for (Integer i = 0; i < space.nbField(); ++i) {
    const UniqueArray<Integer>& indices = space.field(i);
    if (space.fieldLabel(i) == "Elliptic" and not indices.empty()) {
      elliptic_split_tag_found = true;
      for (Integer j = 0; j < indices.size(); ++j) {
        const Integer index = indices[j];
        m_internal->m_equation_type->data()[(index - min_local_index) * equation_num] =
            MCGSolver::Equation::Elliptic; // NoTyp == 0 , Elliptic==1 cf.
                                           // PrecondEquation.h
      }
    }
  }

  return elliptic_split_tag_found;
}
} // namespace Alien<|MERGE_RESOLUTION|>--- conflicted
+++ resolved
@@ -1,12 +1,6 @@
-<<<<<<< HEAD
 // -*- tab-width: 2; indent-tabs-mode: nil; coding: utf-8-with-signature -*-
 //-----------------------------------------------------------------------------
-// Copyright 2000-2023 CEA (www.cea.fr) IFPEN (www.ifpenergiesnouvelles.com)
-=======
-﻿// -*- tab-width: 2; indent-tabs-mode: nil; coding: utf-8-with-signature -*-
-//-----------------------------------------------------------------------------
 // Copyright 2000-2024 CEA (www.cea.fr) IFPEN (www.ifpenergiesnouvelles.com)
->>>>>>> 412953ac
 // See the top-level COPYRIGHT file for details.
 // SPDX-License-Identifier: Apache-2.0
 
@@ -39,18 +33,9 @@
 
   m_internal->m_elem_perm.resize(nblocks);
 
-<<<<<<< HEAD
-  profile->rawSortInit(row_offset, cols, m_internal->m_elem_perm);
-
-  profile->computeDiagIndex();
-
-  m_internal->m_matrix.reset(
-      new MCGInternal::MatrixInternal::MatrixType(block_size, block_size2, profile));
-=======
   m_internal->m_matrix =
     MCGSolver::LinearSystem<double,MCGSolver::Int32SparseIndex>::createMatrix(
       block_size,block_size2,nrow,ncol,nblocks,row_offset,cols,m_internal->m_elem_perm);
->>>>>>> 412953ac
 
   m_internal->m_elliptic_split_tag = computeEllipticSplitTags(block_size);
   m_is_init = true;
@@ -60,13 +45,9 @@
 bool
 MCGMatrix::initMatrixValues(Real const* values)
 {
-<<<<<<< HEAD
-  m_internal->m_matrix->setValues(values, m_internal->m_elem_perm);
-=======
   MCGSolver::LinearSystem<double,MCGSolver::Int32SparseIndex>::setMatrixValues(
        m_internal->m_matrix,values,m_internal->m_elem_perm);
 
->>>>>>> 412953ac
   return true;
 }
 
@@ -85,13 +66,8 @@
   Integer min_local_index = dist.rowOffset();
   Integer local_size = dist.localRowSize();
 
-<<<<<<< HEAD
-  m_internal->m_equation_type = std::make_shared<MCGSolver::BVector<MCGSolver::Equation::eType>>
-          (local_size * equation_num, 1);
-=======
   m_internal->m_equation_type =
       std::make_shared<MCGSolver::BVector<MCGSolver::Equation::eType>>(local_size * equation_num, 1);
->>>>>>> 412953ac
   for (int i = 0; i < local_size * equation_num; ++i)
     m_internal->m_equation_type->data()[i] =
         MCGSolver::Equation::NoType; // NoTyp == 0 , Elliptic==1 cf. PrecondEquation.h
