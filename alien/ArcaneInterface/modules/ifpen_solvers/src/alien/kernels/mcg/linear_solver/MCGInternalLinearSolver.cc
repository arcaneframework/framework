--- conflicted
+++ resolved
@@ -1,15 +1,9 @@
 ﻿// -*- tab-width: 2; indent-tabs-mode: nil; coding: utf-8-with-signature -*-
 //-----------------------------------------------------------------------------
-<<<<<<< HEAD
-// Copyright 2000-2023 CEA (www.cea.fr) IFPEN (www.ifpenergiesnouvelles.com)
-// See the top-level COPYRIGHT file for details.
-// SPDX-License-Identifier: Apache-2.0
-=======
 // Copyright 2000-2024 CEA (www.cea.fr) IFPEN (www.ifpenergiesnouvelles.com)
 // See the top-level COPYRIGHT file for details.
 // SPDX-License-Identifier: Apache-2.0
 //-----------------------------------------------------------------------------
->>>>>>> 8d41d439
 
 #define MPICH_SKIP_MPICXX 1
 #include "mpi.h"
@@ -140,12 +134,8 @@
 
   if(!std::regex_match(m_version,expected_revision_regex) && m_parallel_mng->commRank() == 0)
   {
-<<<<<<< HEAD
-    alien_warning([&] { cout() <<"MCGSolver version mismatch: expect " << expected_version << " get " << m_version ; });
-=======
-    alien_info([&]
-        { cout()<<"MCGSolver version mismatch: expect " << expected_version << " get " << m_version ; });
->>>>>>> 8d41d439
+    alien_info([&]{
+      cout()<<"MCGSolver version mismatch: expect " << expected_version << " get " << m_version ; });
   }
 
   const std::regex end_regex("-[[:alnum:]]+$");
@@ -197,18 +187,10 @@
     return;
 
   m_output_level = m_options->output();
-<<<<<<< HEAD
-  if (m_output_level > 0 && m_parallel_mng->commRank() == 0) {
-    alien_info([&] {
-      cout() << "MCGSolver version" << MCGSolver::LinearSolver::getRevision() << '\n';
-    });
-  }
-=======
   alien_info([&]{
-    cout() << "MCGSolver version " << MCGSolver::ILinearSolver<MCGSolver::LinearSolver>::getRevision();
+    cout() << "MCGSolver version " << MCGSolver::LinearSolver::getRevision();
   });
 
->>>>>>> 8d41d439
   m_use_mpi = m_parallel_mng->commSize() > 1;
 
   auto mpi_mng =
@@ -253,17 +235,9 @@
     const char* env_num_thread = getenv("OMP_NUM_THREADS");
     if (env_num_thread != nullptr) {
       m_num_thread = std::atoi(env_num_thread);
-<<<<<<< HEAD
-      if (m_output_level > 0) {
-        alien_info([&] {
-          cout() << "Alien MCGSolver: set num_thread to " << m_num_thread << " from env";
-        });
-      }
-=======
       alien_debug([&]{
         cout() << "Alien MCGSolver: set num_thread to " << m_num_thread << " from env";
       });
->>>>>>> 8d41d439
     }
     m_solver->setOpt(MCGSolver::UseOmpThread, m_use_thread);
     m_solver->setOpt(MCGSolver::NumThread, m_num_thread);
@@ -326,13 +300,9 @@
     if (m_options->amgx()[0]->parameterFile().empty())
       m_solver->setOpt(MCGSolver::AmgAlgo, m_options->amgx()[0]->amgAlgo());
     else
-<<<<<<< HEAD
-      alien_info([&] { cout() << "Only parameter-file option is considered"; });
-=======
       alien_info([&]{
         cout() << "Only parameter-file option is considered";
       });
->>>>>>> 8d41d439
   }
 
   m_solver->setOpt(MCGSolver::BiCGStabRhoInit, MCGSolver::RhoInit::RhsSquareNorm);
@@ -369,19 +339,10 @@
 MCGInternalLinearSolver::_solve(const MCGMatrixType& A, const MCGVectorType& b,MCGVectorType& x,
                                 const std::shared_ptr<const MCGSolver::PartitionInfo<int>>& part_info)
 {
-<<<<<<< HEAD
-  if (m_output_level > 2 ) {
-    alien_info([&] {
-      cout() << "MCGInternalLinearSolver::_solve A:" << A.m_matrix.get()
-             << " b:" << &b << " x:" << &x;
-    });
-  }
-=======
   alien_debug([&]{
     cout() << "MCGInternalLinearSolver::_solve A:" << A.m_matrix[0][0].get()
            << " b:" << &b << " x:" << &x;
   });
->>>>>>> 8d41d439
 
   Integer error = -1;
 
@@ -417,12 +378,7 @@
 MCGInternalLinearSolver::_solve(const MCGMatrixType& A, const MCGVectorType& b,const MCGVectorType& x0,
                                 MCGVectorType& x, const std::shared_ptr<const MCGSolver::PartitionInfo<int>>& part_info)
 {
-<<<<<<< HEAD
-  if (m_output_level > 2)
-    alien_info([&] {
-=======
     alien_debug([&]{
->>>>>>> 8d41d439
       cout() << "MCGInternalLinearSolver::_solve with x0"
              << " A:" << &A << " b:" << &b << " x0:" << &x0 << " x:" << &x;
   });
@@ -599,11 +555,6 @@
   if (error == 0) {
     m_status.succeeded = true;
     m_status.error = 0;
-<<<<<<< HEAD
-    if (m_output_level > 0 && m_parallel_mng->commRank() == 0) {
-      printInfo();
-=======
->>>>>>> 8d41d439
 
     printInfo();
     alien_info([&] {
