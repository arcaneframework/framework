<?xml version="1.0" encoding="ISO-8859-1" ?>
<!-- Author : havep at Tue Jul 29 18:45:26 2008 -->
<!-- Generated by createNew -->

<service name="PETScPrecConfigHypre" version="1.0" type="caseoption">
  <description>Service Préconditionneur Hypre de PETSc
  
  HYPRE preconditioner options
  -pc_hypre_type boomeramg (choose one of) pilut parasails boomeramg ams (PCHYPRESetType)
HYPRE BoomerAMG Options
  -pc_hypre_boomeramg_cycle_type V (choose one of) V W (None)
  -pc_hypre_boomeramg_max_levels 25: Number of levels (of grids) allowed (None)
  -pc_hypre_boomeramg_max_iter 1: Maximum iterations used PER hypre call (None)
  -pc_hypre_boomeramg_tol 0.: Convergence tolerance PER hypre call (0.0 = use a fixed number of iterations) (None)
  -pc_hypre_boomeramg_truncfactor 0.: Truncation factor for interpolation (0=no truncation) (None)
  -pc_hypre_boomeramg_P_max 0: Max elements per row for interpolation operator (0=unlimited) (None)
  -pc_hypre_boomeramg_agg_nl 0: Number of levels of aggressive coarsening (None)
  -pc_hypre_boomeramg_agg_num_paths 1: Number of paths for aggressive coarsening (None)
  -pc_hypre_boomeramg_strong_threshold 0.25: Threshold for being strongly connected (None)
  -pc_hypre_boomeramg_max_row_sum 0.9: Maximum row sum (None)
  -pc_hypre_boomeramg_grid_sweeps_all 1: Number of sweeps for the up and down grid levels (None)
  -pc_hypre_boomeramg_nodal_coarsen 0: Use a nodal based coarsening 1-6 (HYPRE_BoomerAMGSetNodal)
  -pc_hypre_boomeramg_vec_interp_variant 0: Variant of algorithm 1-3 (HYPRE_BoomerAMGSetInterpVecVariant)
  -pc_hypre_boomeramg_grid_sweeps_down 1: Number of sweeps for the down cycles (None)
  -pc_hypre_boomeramg_grid_sweeps_up 1: Number of sweeps for the up cycles (None)
  -pc_hypre_boomeramg_grid_sweeps_coarse 1: Number of sweeps for the coarse level (None)
  -pc_hypre_boomeramg_smooth_type Schwarz-smoothers (choose one of) Schwarz-smoothers Pilut ParaSails Euclid (None)
  -pc_hypre_boomeramg_smooth_num_levels 25: Number of levels on which more complex smoothers are used (None)
  -pc_hypre_boomeramg_eu_level 0: Number of levels for ILU(k) in Euclid smoother (None)
  -pc_hypre_boomeramg_eu_droptolerance 0.: Drop tolerance for ILU(k) in Euclid smoother (None)
  -pc_hypre_boomeramg_eu_bj: FALSE Use Block Jacobi for ILU in Euclid smoother? (None)
  -pc_hypre_boomeramg_relax_type_all symmetric-SOR/Jacobi (choose one of) Jacobi sequential-Gauss-Seidel seqboundary-Gauss-Seidel SOR/Jacobi backward-SOR/Jacobi  symmetric-SOR/Jacobi  l1scaled-SOR/Jacobi Gaussian-elimination      CG Chebyshev FCF-Jacobi l1scaled-Jacobi (None)
  -pc_hypre_boomeramg_relax_type_down symmetric-SOR/Jacobi (choose one of) Jacobi sequential-Gauss-Seidel seqboundary-Gauss-Seidel SOR/Jacobi backward-SOR/Jacobi  symmetric-SOR/Jacobi  l1scaled-SOR/Jacobi Gaussian-elimination      CG Chebyshev FCF-Jacobi l1scaled-Jacobi (None)
  -pc_hypre_boomeramg_relax_type_up symmetric-SOR/Jacobi (choose one of) Jacobi sequential-Gauss-Seidel seqboundary-Gauss-Seidel SOR/Jacobi backward-SOR/Jacobi  symmetric-SOR/Jacobi  l1scaled-SOR/Jacobi Gaussian-elimination      CG Chebyshev FCF-Jacobi l1scaled-Jacobi (None)
  -pc_hypre_boomeramg_relax_type_coarse Gaussian-elimination (choose one of) Jacobi sequential-Gauss-Seidel seqboundary-Gauss-Seidel SOR/Jacobi backward-SOR/Jacobi  symmetric-SOR/Jacobi  l1scaled-SOR/Jacobi Gaussian-elimination      CG Chebyshev FCF-Jacobi l1scaled-Jacobi (None)
  -pc_hypre_boomeramg_relax_weight_all 1.: Relaxation weight for all levels (0 = hypre estimates, -k = determined with k CG steps) (None)
  -pc_hypre_boomeramg_relax_weight_level 1.: Set the relaxation weight for a particular level (weight,level) (None)
  -pc_hypre_boomeramg_outer_relax_weight_all 1.: Outer relaxation weight for all levels (-k = determined with k CG steps) (None)
  -pc_hypre_boomeramg_outer_relax_weight_level 1.: Set the outer relaxation weight for a particular level (weight,level) (None)
  -pc_hypre_boomeramg_no_CF: FALSE Do not use CF-relaxation (None)
  -pc_hypre_boomeramg_measure_type local (choose one of) local global (None)
  -pc_hypre_boomeramg_coarsen_type Falgout (choose one of) CLJP Ruge-Stueben  modifiedRuge-Stueben   Falgout  PMIS  HMIS (None)
  -pc_hypre_boomeramg_interp_type classical (choose one of) classical   direct multipass multipass-wts ext+i ext+i-cc standard standard-wts   FF FF1 (None)
  -pc_hypre_boomeramg_print_statistics: Print statistics (None)
  -pc_hypre_boomeramg_print_statistics 3: Print statistics (None)
  -pc_hypre_boomeramg_print_debug: Print debug information (None)
  -pc_hypre_boomeramg_nodal_relaxation: FALSE Nodal relaxation via Schwarz (None)
  </description>
  <interface name="Alien::IPETScPC" />

  <!-- Eviter l'utilisation de variable gloable dans un service -->
  <variables/>

  <options>
    <simple name="field-split-mode" type="bool" default="false">
      <description>Work around problem if Hypre is used inside a FieldSplit preconditioner</description>
    </simple>
    
    <simple name="nearnull-space-opt" type="bool" default="false">
      <description>activate nearnull space option</description>
    </simple>
    
    <simple name="coarsen-type" type="string" default="Falgout">
      <description>
      Coarsen alg type: 
      - CLJP 
      - Ruge-Stueben
      - modifiedRuge-Stueben
      - Falgout 
      - PMIS 
      - HMIS
      </description>
    </simple>
    
    <simple name="interp-type" type="string" default="classical">
      <description>
      Interpolation type :
        - classical   
        - direct 
        - multipass 
        - multipass-wts 
        - ext+i 
        - ext+i-cc 
        - standard 
        - standard-wts   
        - FF 
        - FF1 
      </description>
    </simple>
    
    <simple name="relax-type" type="string" default="SOR/Jacobi">
      <description>
      Relax type :
        - Jacobi 
        - sequential-Gauss-Seidel 
        - seqboundary-Gauss-Seidel 
        - SOR/Jacobi 
        - backward-SOR/Jacobi  
        - symmetric-SOR/Jacobi  
        - l1scaled-SOR/Jacobi 
        - Gaussian-elimination      
        - CG 
        - Chebyshev 
        - FCF-Jacobi 
        - l1scaled-Jacobi
      </description>
    </simple>
    
    <simple name="nodal-coarsen" type="integer" default="1">
      <description>
      Nodal coarsen alg :
      
    1 : Frobenius norm
    2 : sum of absolute values of elements in each block
    3 : largest element in each block (not absolute value)
    4 : row-sum norm
    6 : sum of all values in each block
      </description>
    </simple>
    
    <simple name="vec-interp-variant" type="integer" default="2">
      <description>
       Vec Interpolation Variant Algo :
    1 : GM approach 1
    2 : GM approach 2 (to be preferred over 1)
    3 : LN approach
      
      </description>
    </simple>
    
<<<<<<< HEAD
    
    <simple name="pmax-elements" type="integer" default="0">
      <description>
          Max elements per row for interpolation operator (0=unlimited)
      </description>
    </simple>
    
    <simple name="truncfactor" type="real" default="0">
      <description>
          Truncation factor for interpolation (0=no truncation) (None)
      </description>
    </simple>
    
=======
>>>>>>> cfd529f3
    <enumeration name="type" type="PETScPrecConfigHypreOptions::eType">
      <description>Preconditionment type</description>
      <enumvalue name="pilut" genvalue="PETScPrecConfigHypreOptions::PILUT">
        <description>Parallel ILUt preconditioner (options specialization must be done as PETSc preconditioners)</description>
      </enumvalue>
      <enumvalue name="AMG" genvalue="PETScPrecConfigHypreOptions::AMG">
        <description>AMG preconditioner (options specialization must be done as PETSc preconditioners)</description>
      </enumvalue>
      <enumvalue name="AMGN" genvalue="PETScPrecConfigHypreOptions::AMGN">
        <description>AMG preconditioner (options specialization must be done as PETSc preconditioners)</description>
      </enumvalue>
      <enumvalue name="ParaSails" genvalue="PETScPrecConfigHypreOptions::ParaSails">
        <description>SPAI preconditioner (options specialization must be done as PETSc preconditioners)</description>
      </enumvalue>
      <enumvalue name="Euclid" genvalue="PETScPrecConfigHypreOptions::Euclid">
        <description>Parallel ILU preconditioner (options specialization must be done as PETSc preconditioners)</description>
      </enumvalue>
    </enumeration>
  </options>
</service><|MERGE_RESOLUTION|>--- conflicted
+++ resolved
@@ -127,9 +127,7 @@
       
       </description>
     </simple>
-    
-<<<<<<< HEAD
-    
+        
     <simple name="pmax-elements" type="integer" default="0">
       <description>
           Max elements per row for interpolation operator (0=unlimited)
@@ -142,8 +140,6 @@
       </description>
     </simple>
     
-=======
->>>>>>> cfd529f3
     <enumeration name="type" type="PETScPrecConfigHypreOptions::eType">
       <description>Preconditionment type</description>
       <enumvalue name="pilut" genvalue="PETScPrecConfigHypreOptions::PILUT">
