--- conflicted
+++ resolved
@@ -328,11 +328,7 @@
         MatGetBlockSize(matrix.internal()->m_internal, &bs) ;
         MatNullSpaceGetVecs(matnull, &has_const, &nvec, &vecs);
         MatSetNearNullSpace(matrix.internal()->m_internal, matnull);
-<<<<<<< HEAD
-        //MatNullSpaceDestroy(&matnull);
-=======
         MatNullSpaceDestroy(&matnull);
->>>>>>> cfd529f3
         if (m_verbose == VerboseTypes::high ) {
             alien_info([&] {
               cout() << "|---------------------------------------------|";
