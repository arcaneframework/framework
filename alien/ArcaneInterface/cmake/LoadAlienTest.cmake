--- conflicted
+++ resolved
@@ -73,19 +73,6 @@
             )
         endif ()
 
-<<<<<<< HEAD
-        set_tests_properties(${ARGS_BENCH}.${ARGS_NAME} PROPERTIES LABELS "alien")
-
-        if (TARGET arcane_core)
-
-            set_tests_properties(${ARGS_BENCH}.${ARGS_NAME} PROPERTIES
-                    ENVIRONMENT "ARCANE_PARALLEL_SERVICE=Mpi"
-                    )
-
-        endif ()
-
-=======
->>>>>>> 412953ac
         if (WIN32)
             # ajout de bin/sys_dlls au PATH
             set(PATH ${CMAKE_BINARY_DIR}/bin/sys_dlls)
@@ -126,19 +113,6 @@
                 )
             endif ()
 
-<<<<<<< HEAD
-            set_tests_properties(${ARGS_BENCH}.${ARGS_NAME}.mpi-${mpi} PROPERTIES LABELS "alien")
-
-            if (TARGET arcane_core)
-
-                set_tests_properties(${ARGS_BENCH}.${ARGS_NAME}.mpi-${mpi} PROPERTIES
-                        ENVIRONMENT "ARCANE_PARALLEL_SERVICE=Mpi"
-                        )
-
-            endif ()
-
-=======
->>>>>>> 412953ac
             if (WIN32)
                 # ajout de bin/sys_dlls au PATH
                 set(PATH ${CMAKE_BINARY_DIR}/bin/sys_dlls)
