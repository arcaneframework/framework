﻿// -*- tab-width: 2; indent-tabs-mode: nil; coding: utf-8-with-signature -*-
//-----------------------------------------------------------------------------
// Copyright 2000-2024 CEA (www.cea.fr) IFPEN (www.ifpenergiesnouvelles.com)
// See the top-level COPYRIGHT file for details.
// SPDX-License-Identifier: Apache-2.0
//-----------------------------------------------------------------------------
/*
 * Copyright 2020 IFPEN-CEA
 *
 * Licensed under the Apache License, Version 2.0 (the "License");
 * you may not use this file except in compliance with the License.
 * You may obtain a copy of the License at
 *
 * http://www.apache.org/licenses/LICENSE-2.0
 *
 * Unless required by applicable law or agreed to in writing, software
 * distributed under the License is distributed on an "AS IS" BASIS,
 * WITHOUT WARRANTIES OR CONDITIONS OF ANY KIND, either express or implied.
 * See the License for the specific language governing permissions and
 * limitations under the License.
 *
 * SPDX-License-Identifier: Apache-2.0
 */

#include <cassert>

#include "SYCLVector.h"
#include "SYCLVectorInternal.h"

/*---------------------------------------------------------------------------*/
/*---------------------------------------------------------------------------*/

using namespace Arccore;

namespace Alien
{

  //! Constructeur sans association un MultiImpl
  template <typename ValueT>
  SYCLVector<ValueT>::SYCLVector()
  : IVectorImpl(nullptr, AlgebraTraits<BackEnd::tag::sycl>::name())
  {}

  //! Constructeur avec association ? un MultiImpl
  template <typename ValueT>
  SYCLVector<ValueT>::SYCLVector(const MultiVectorImpl* multi_impl)
  : IVectorImpl(multi_impl, AlgebraTraits<BackEnd::tag::sycl>::name())
  {}

  template <typename ValueT>
  void SYCLVector<ValueT>::allocate()
  {
    //delete m_internal;
    m_h_values.resize(m_local_size);
    m_internal.reset(new VectorInternal(m_h_values.data(), m_local_size));
  }

  template <typename ValueT>
  void SYCLVector<ValueT>::resize(Integer alloc_size) const
  {
    //delete m_internal;
    m_h_values.resize(alloc_size);
    m_internal.reset(new VectorInternal(m_h_values.data(), alloc_size));
  }

  template <typename ValueT>
  void SYCLVector<ValueT>::clear()
  {
    //delete m_internal;
    //m_internal = nullptr;
    m_internal.reset() ;
    std::vector<ValueType>().swap(m_h_values);
  }

  template <typename ValueT>
  void SYCLVector<ValueT>::setValuesFromHost()
  {
    //delete m_internal;
    m_internal.reset(new VectorInternal(m_h_values.data(), m_local_size));
  }

  template <typename ValueT>
  void SYCLVector<ValueT>::setValues(std::size_t size, ValueType const* ptr)
  {
    //delete m_internal;
    m_h_values.resize(m_local_size);
    std::copy(ptr, ptr + size, m_h_values.begin());
    m_internal.reset(new VectorInternal(m_h_values.data(), m_local_size));
  }

  template <typename ValueT>
  void SYCLVector<ValueT>::copyValuesTo(std::size_t size, ValueType* ptr) const
  {
    if (m_internal.get())
      m_internal->copyValuesToHost(size, ptr);
  }


  template <typename ValueT>
  void SYCLVector<ValueT>::initDevicePointers(int** rows, ValueType** values) const
  {
    if(m_internal.get()==nullptr)
      return ;

    auto env = SYCLEnv::instance() ;
    auto& queue = env->internal()->queue() ;
    auto max_num_treads = env->maxNumThreads() ;

<<<<<<< HEAD
    std::cout<<"VECTOR ALLOCATE : "<<m_local_size<<std::endl ;
=======
>>>>>>> e5feeaae
    auto values_ptr = malloc_device<ValueT>(m_local_size, queue);
    auto rows_ptr   = malloc_device<IndexType>(m_local_size, queue);

    queue.submit( [&](sycl::handler& cgh)
                  {
                    auto access_x = m_internal->m_values.template get_access<sycl::access::mode::read>(cgh);
                    std::size_t y_length = m_local_size ;
                    cgh.parallel_for<class init_vector_ptr>(sycl::range<1>{max_num_treads}, [=] (sycl::item<1> itemId)
                                                      {
                                                          auto id = itemId.get_id(0);
                                                          for (auto i = id; i < y_length; i += itemId.get_range()[0])
                                                          {
                                                            values_ptr[i] = access_x[i];
                                                            rows_ptr[i] = i ;
                                                          }
                                                      });
                  });
<<<<<<< HEAD
    queue.wait() ;
=======

    queue.wait() ;
    sycl::host_accessor values_h(m_internal->m_values) ;
    for(int i=0;i<m_local_size;++i)
    {
       std::cout<<"SYCL VECTOR VALUES["<<i<<"]"<<values_h[i]<<std::endl ;
    }
>>>>>>> e5feeaae
    *values = values_ptr;
    *rows   = rows_ptr;
  }

  template <typename ValueT>
<<<<<<< HEAD
  void SYCLVector<ValueT>::freeDevicePointers(int* rows, ValueType* values)
=======
  void SYCLVector<ValueT>::freeDevicePointers(int* rows, ValueType* values) const
>>>>>>> e5feeaae
  {
    auto env = SYCLEnv::instance() ;
    auto& queue = env->internal()->queue() ;
    sycl::free(values,queue) ;
    sycl::free(rows,queue) ;
  }

<<<<<<< HEAD
  template <typename ValueT>
  void SYCLVector<ValueT>::allocateDevicePointers(std::size_t local_size,
                                                  int** rows,
                                                  ValueType** values)
  {

    auto env = SYCLEnv::instance() ;
    auto& queue = env->internal()->queue() ;
    auto max_num_treads = env->maxNumThreads() ;

    auto values_ptr = malloc_device<ValueT>(local_size, queue);
    auto rows_ptr   = malloc_device<IndexType>(local_size, queue);
    queue.submit( [&](sycl::handler& cgh)
                  {
                    std::size_t y_length = local_size ;
                    cgh.parallel_for<class init2_vector_ptr>(sycl::range<1>{max_num_treads}, [=] (sycl::item<1> itemId)
                                                      {
                                                          auto id = itemId.get_id(0);
                                                          for (auto i = id; i < y_length; i += itemId.get_range()[0])
                                                          {
                                                            values_ptr[i] = 0.;
                                                            rows_ptr[i] = i ;
                                                          }
                                                      });
                  });

    queue.wait() ;
    *values = values_ptr;
    *rows   = rows_ptr;
  }

  template <typename ValueT>
  void SYCLVector<ValueT>::initDevicePointers(std::size_t local_size,
                                              ValueType const* host_values,
                                              int** rows,
                                              ValueType** values)
  {

    auto env = SYCLEnv::instance() ;
    auto& queue = env->internal()->queue() ;
    auto max_num_treads = env->maxNumThreads() ;

    auto values_ptr = malloc_device<ValueT>(local_size, queue);
    auto rows_ptr   = malloc_device<IndexType>(local_size, queue);
    sycl::buffer<ValueT, 1> values_buf(host_values, sycl::range<1>(local_size)) ;
    queue.submit( [&](sycl::handler& cgh)
                  {
                    auto access_x = values_buf.template get_access<sycl::access::mode::read>(cgh);
                    std::size_t y_length = local_size ;
                    cgh.parallel_for<class init3_vector_ptr>(sycl::range<1>{max_num_treads}, [=] (sycl::item<1> itemId)
                                                      {
                                                          auto id = itemId.get_id(0);
                                                          for (auto i = id; i < y_length; i += itemId.get_range()[0])
                                                          {
                                                            values_ptr[i] = access_x[i];
                                                            rows_ptr[i] = i ;
                                                          }
                                                      });
                  });

    queue.wait() ;
    *values = values_ptr;
    *rows   = rows_ptr;
  }


  template <typename ValueT>
  void SYCLVector<ValueT>::copyDeviceToHost(std::size_t local_size,
                                            ValueType const* device_values,
                                            ValueType* host_values)
  {

    auto env = SYCLEnv::instance() ;
    auto& queue = env->internal()->queue() ;
    auto max_num_treads = env->maxNumThreads() ;

    sycl::buffer<ValueT, 1> values_buf(host_values, sycl::range<1>(local_size)) ;
    queue.submit( [&](sycl::handler& cgh)
                  {
                    auto access_x = sycl::accessor { values_buf, cgh, sycl::write_only, sycl::property::no_init{}};
                    //auto access_x = values_buf.template get_access<sycl::access::mode::write>(cgh);
                    std::size_t y_length = local_size ;
                    cgh.parallel_for<class copy_vector_ptr>(sycl::range<1>{max_num_treads}, [=] (sycl::item<1> itemId)
                                                      {
                                                          auto id = itemId.get_id(0);
                                                          for (auto i = id; i < y_length; i += itemId.get_range()[0])
                                                          {
                                                              access_x[i] = device_values[i];
                                                          }
                                                      });
                  });

    queue.wait() ;
  }

=======
>>>>>>> e5feeaae
  /*---------------------------------------------------------------------------*/

  template class ALIEN_EXPORT SYCLVector<Real>;

  /*---------------------------------------------------------------------------*/

} // namespace Alien

/*---------------------------------------------------------------------------*/
/*---------------------------------------------------------------------------*/<|MERGE_RESOLUTION|>--- conflicted
+++ resolved
@@ -106,10 +106,6 @@
     auto& queue = env->internal()->queue() ;
     auto max_num_treads = env->maxNumThreads() ;
 
-<<<<<<< HEAD
-    std::cout<<"VECTOR ALLOCATE : "<<m_local_size<<std::endl ;
-=======
->>>>>>> e5feeaae
     auto values_ptr = malloc_device<ValueT>(m_local_size, queue);
     auto rows_ptr   = malloc_device<IndexType>(m_local_size, queue);
 
@@ -127,27 +123,13 @@
                                                           }
                                                       });
                   });
-<<<<<<< HEAD
-    queue.wait() ;
-=======
-
-    queue.wait() ;
-    sycl::host_accessor values_h(m_internal->m_values) ;
-    for(int i=0;i<m_local_size;++i)
-    {
-       std::cout<<"SYCL VECTOR VALUES["<<i<<"]"<<values_h[i]<<std::endl ;
-    }
->>>>>>> e5feeaae
+    queue.wait() ;
     *values = values_ptr;
     *rows   = rows_ptr;
   }
 
   template <typename ValueT>
-<<<<<<< HEAD
   void SYCLVector<ValueT>::freeDevicePointers(int* rows, ValueType* values)
-=======
-  void SYCLVector<ValueT>::freeDevicePointers(int* rows, ValueType* values) const
->>>>>>> e5feeaae
   {
     auto env = SYCLEnv::instance() ;
     auto& queue = env->internal()->queue() ;
@@ -155,7 +137,6 @@
     sycl::free(rows,queue) ;
   }
 
-<<<<<<< HEAD
   template <typename ValueT>
   void SYCLVector<ValueT>::allocateDevicePointers(std::size_t local_size,
                                                   int** rows,
@@ -251,8 +232,6 @@
     queue.wait() ;
   }
 
-=======
->>>>>>> e5feeaae
   /*---------------------------------------------------------------------------*/
 
   template class ALIEN_EXPORT SYCLVector<Real>;
