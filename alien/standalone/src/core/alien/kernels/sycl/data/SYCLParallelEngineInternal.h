--- conflicted
+++ resolved
@@ -26,12 +26,8 @@
   template<int dim>
   struct SYCLParallelEngine::Item : public sycl::item<dim>
   {
-<<<<<<< HEAD
     using type = sycl::item<dim>;
-=======
-    typedef sycl::item<dim> type ;
 
->>>>>>> 11df0268
     Item(sycl::item<dim> const& item)
     : sycl::item<dim>(item)
     {}
